--- conflicted
+++ resolved
@@ -1,12 +1,6 @@
-# Public
-# Private
-<<<<<<< HEAD
-from .get import _get_obs_rep, _set_obs_rep
+from __future__ import annotations
 
 from ._aggregated import aggregated
-=======
-from __future__ import annotations
-
 from .get import (
     _check_mask,
     _get_obs_rep,
@@ -20,8 +14,8 @@
     "_check_mask",
     "_get_obs_rep",
     "_set_obs_rep",
+    "aggregated",
     "obs_df",
     "rank_genes_groups_df",
     "var_df",
-]
->>>>>>> bc349b99
+]